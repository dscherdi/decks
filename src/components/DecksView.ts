import { DatabaseServiceInterface } from "@/database/DatabaseFactory";
import {
<<<<<<< HEAD
    Deck,
    DeckStats,
    DeckConfig,
    Flashcard,
    hasNewCardsLimit,
    hasReviewCardsLimit,
    ReviewSession,
    Statistics,
=======
  Deck,
  DeckStats,
  hasNewCardsLimit,
  hasReviewCardsLimit,
>>>>>>> b2b4d3d7
} from "@/database/types";
import { VIEW_TYPE_DECKS } from "@/main";
import { DeckSynchronizer } from "@/services/DeckSynchronizer";
import { DecksSettings } from "@/settings";
import { yieldToUI } from "@/utils/ui";
import { Logger } from "@/utils/logging";
import { ItemView, Component, WorkspaceLeaf, Notice } from "obsidian";
import { Scheduler } from "@/services/Scheduler";
<<<<<<< HEAD
import { FlashcardReviewModalWrapper } from "./review/FlashcardReviewModalWrapper";
import { StatisticsModal } from "./settings/StatisticsModal";
import { StatisticsService } from "@/services/StatisticsService";
import { FSRS, type RatingLabel } from "@/algorithm/fsrs";
=======
import { FlashcardReviewModalWrapper } from "./FlashcardReviewModalWrapper";
import { StatisticsModal } from "./StatisticsModal";
>>>>>>> b2b4d3d7
import DeckListPanel from "./DeckListPanel.svelte";
import { ProgressTracker } from "@/utils/progress";
import type { DeckListPanelComponent } from "../types/svelte-components";

export class DecksView extends ItemView {
    private db: DatabaseServiceInterface;
    private deckSynchronizer: DeckSynchronizer;
    private scheduler: Scheduler;
    private statisticsService: StatisticsService;
    private settings: DecksSettings;
    private setViewReference: (view: DecksView | null) => void;
    private deckListPanelComponent: DeckListPanelComponent | null = null;
    private markdownComponents: Component[] = [];
    private statsRefreshTimeout: NodeJS.Timeout | null = null;
    private backgroundRefreshInterval: NodeJS.Timeout | null = null;
    private progressTracker: ProgressTracker;
    private logger: Logger;

    constructor(
        leaf: WorkspaceLeaf,
        database: DatabaseServiceInterface,
        deckSynchronizer: DeckSynchronizer,
        scheduler: Scheduler,
        statisticsService: StatisticsService,
        settings: DecksSettings,
        progressTracker: ProgressTracker,
        logger: Logger,
        setViewReference: (view: DecksView | null) => void
    ) {
        super(leaf);
        this.db = database;
        this.deckSynchronizer = deckSynchronizer;
        this.scheduler = scheduler;
        this.statisticsService = statisticsService;
        this.settings = settings;
        this.logger = logger;

        this.progressTracker = progressTracker;

        this.setViewReference = setViewReference;
        // Set reference in plugin so we can access this view instance
        this.setViewReference(this);
    }

    getViewType(): string {
        return VIEW_TYPE_DECKS;
    }

    getDisplayText(): string {
        return "Decks";
    }

    getIcon(): string {
        return "brain";
    }

    async onOpen() {
        const container = this.containerEl.children[1];
        container.empty();
        container.addClass("decks-view");

        // Create and mount Svelte component
        this.deckListPanelComponent = new DeckListPanel({
            target: container,
            props: {
                statisticsService: this.statisticsService,
                db: this.db,
                deckSynchronizer: this.deckSynchronizer,
                app: this.app,
                onDeckClick: (deck: Deck) => this.startReview(deck),
            },
        }) as DeckListPanelComponent;

        // Initial refresh
        await this.refresh(false);

        // Start background refresh job if enabled
        if (this.settings.ui.enableBackgroundRefresh) {
            this.startBackgroundRefresh();
        }
    }

    async onClose() {
        if (this.deckListPanelComponent) {
            this.deckListPanelComponent.$destroy();
            this.deckListPanelComponent = null;
        }

        // Clean up timeouts
        if (this.statsRefreshTimeout) {
            clearTimeout(this.statsRefreshTimeout);
            this.statsRefreshTimeout = null;
        }

        // Clean up background refresh
        this.stopBackgroundRefresh();

        // Clean up markdown components
        this.markdownComponents.forEach((comp) => comp.unload());
        this.markdownComponents = [];

        // Clear reference in plugin
        this.setViewReference(null);
    }
<<<<<<< HEAD

    async update(updatedDecks: Deck[], deckStats: Map<string, DeckStats>) {
        await this.deckListPanelComponent?.updateAll(updatedDecks, deckStats);
    }

    private async getAllDeckStatsMap(): Promise<Map<string, DeckStats>> {
        const stats = await this.statisticsService.getAllDeckStats();
        const statsMap = new Map<string, DeckStats>();
        for (const stat of stats) {
            statsMap.set(stat.deckId, stat);
=======
    return statsMap;
  }

  async performSync(forceSync = false): Promise<void> {
    const result = await this.deckSynchronizer.performSync({
      forceSync,
      showProgress: true,
      onProgress: (progress) => {
        this.logger.debug(
          `Progress: ${progress.percentage}% - ${progress.message}`,
        );
        if (!this.hasShownInitialProgress) {
          const message = forceSync
            ? "🔄 Force refreshing flashcards..."
            : "🔄 Syncing flashcards...";
          this.logger.debug(`Showing initial progress notice: ${message}`);
          this.progressTracker.show(message);
          this.hasShownInitialProgress = true;
        }
        this.progressTracker.update(progress.message, progress.percentage);
        if (progress.percentage === 100) {
          this.logger.debug("Sync complete, hiding progress notice");
          this.hasShownInitialProgress = false;
          setTimeout(() => this.progressTracker.hide(), 3000);
>>>>>>> b2b4d3d7
        }
        return statsMap;
    }
<<<<<<< HEAD

    openStatisticsModal(deckFilter?: string): void {
        new StatisticsModal(
            this.app,
            this.statisticsService,
            this.settings,
            this.logger,
            deckFilter
        ).open();
    }

    async refresh(force: boolean = false) {
        this.logger.debug("DecksView.refresh() called");
        try {
            // Perform sync with force parameter
            await this.deckSynchronizer.performSync(force);

            // Update the view with refreshed data
            const updatedDecks = await this.db.getAllDecks();
            const deckStats = await this.getAllDeckStatsMap();
            this.update(updatedDecks, deckStats);

            this.logger.debug("Refresh complete");
        } catch (error) {
            this.logger.error("Error refreshing decks:", error);
            if (this.settings?.ui?.enableNotices !== false) {
                new Notice(
                    "Error refreshing decks. Check console for details."
                );
            }
        }
    }

    async refreshStats() {
        this.logger.debug("DecksView.refreshStats() executing");
        try {
            // Get updated stats only (faster than full refresh)
            const deckStats = await this.getAllDeckStatsMap();
            this.logger.debug("Updated deck stats:", deckStats);

            // Update component with new stats using unified function
            if (this.deckListPanelComponent) {
                await this.deckListPanelComponent.updateAll(
                    undefined,
                    deckStats
                );
            }
        } catch (error) {
            console.error("Error refreshing stats:", error);
        }
=======
  }

  openStatisticsModal(deckFilter?: string): void {
    new StatisticsModal(this.app, this.db, deckFilter).open();
  }

  async refresh(force = false) {
    this.logger.debug("DecksView.refresh() called");
    try {
      // Perform sync with force parameter
      await this.performSync(force);

      // Update the view with refreshed data
      const updatedDecks = await this.db.getAllDecks();
      const deckStats = await this.getAllDeckStatsMap();
      this.update(updatedDecks, deckStats);

      this.logger.debug("Refresh complete");
    } catch (error) {
      this.logger?.debug("Error refreshing decks:", error);
      if (this.settings?.ui?.enableNotices !== false) {
        new Notice("Error refreshing decks. Check console for details.");
      }
    }
  }

  async refreshStats() {
    this.logger.debug("DecksView.refreshStats() executing");
    try {
      // Get updated stats only (faster than full refresh)
      const deckStats = await this.getAllDeckStatsMap();
      this.logger.debug("Updated deck stats:", deckStats);

      // Update component with new stats using unified function
      if (this.component) {
        await this.component.updateAll(undefined, deckStats);
      }
    } catch (error) {
      this.logger?.debug("Error refreshing stats:", error);
    }
  }

  async refreshStatsById(deckId: string) {
    this.logger.debug(
      `DecksView.refreshStatsById() executing for deck: ${deckId}`,
    );
    try {
      // Get stats for the specific deck
      const deckStats = await this.db.getDeckStats(deckId);
      this.logger.debug("Updated deck stats for:", deckId);

      // Update component using unified function
      if (this.component && deckStats) {
        await this.component.updateAll(undefined, undefined, deckId, deckStats);
      }
    } catch (error) {
      this.logger?.debug("Error refreshing stats by ID:", error);
>>>>>>> b2b4d3d7
    }

    async refreshStatsById(deckId: string) {
        this.logger.debug(
            `DecksView.refreshStatsById() executing for deck: ${deckId}`
        );
        try {
            // Get stats for the specific deck
            const deckStats = await this.statisticsService.getDeckStats(deckId);
            this.logger.debug("Updated deck stats for:", deckId);

            // Update component using unified function
            if (this.deckListPanelComponent && deckStats) {
                await this.deckListPanelComponent.updateAll(
                    undefined,
                    undefined,
                    deckId,
                    deckStats
                );
            }
        } catch (error) {
            console.error("Error refreshing stats by ID:", error);
        }
    }

    startBackgroundRefresh() {
        // Don't start if background refresh is disabled
        if (!this.settings.ui.enableBackgroundRefresh) {
            return;
        }

        // Clear any existing interval
        this.stopBackgroundRefresh();

        this.logger.debug(
            `Starting background refresh job (every ${this.settings.ui.backgroundRefreshInterval} seconds)`
        );

        this.backgroundRefreshInterval = setInterval(async () => {
            this.logger.debug("Background refresh tick");
            this.refresh();
        }, this.settings.ui.backgroundRefreshInterval * 1000);
    }

    stopBackgroundRefresh() {
        if (this.backgroundRefreshInterval) {
            this.logger.debug("Stopping background refresh job");
            clearInterval(this.backgroundRefreshInterval);
            this.backgroundRefreshInterval = null;
        }
    }

    restartBackgroundRefresh() {
        this.stopBackgroundRefresh();
        if (this.settings.ui.enableBackgroundRefresh) {
            this.startBackgroundRefresh();
        }
    }

    async refreshHeatmap() {
        await this.deckListPanelComponent?.updateAll();
    }

    // Test method to check if background job is running
    checkBackgroundJobStatus() {
        this.logger.debug("Background job status:", {
            isRunning: !!this.backgroundRefreshInterval,
            intervalId: this.backgroundRefreshInterval,
            componentExists: !!this.deckListPanelComponent,
            refreshInterval: this.settings.ui.backgroundRefreshInterval,
        });
    }

    async startReview(deck: Deck) {
        try {
            // First sync flashcards for this specific deck
            this.logger.debug(
                `Syncing cards for deck before review: ${deck.name}`
            );
            await this.deckSynchronizer.syncDeck(deck.id);
            await yieldToUI();
            // Get daily review counts to show remaining allowance
            const dailyCounts = await this.db.getDailyReviewCounts(deck.id);

            // Calculate remaining daily allowance
            const config = deck.config;
            const remainingNew = hasNewCardsLimit(config)
                ? config.newCardsPerDay === 0
                    ? "none"
                    : Math.max(0, config.newCardsPerDay - dailyCounts.newCount)
                : "unlimited";
            const remainingReview = hasReviewCardsLimit(config)
                ? config.reviewCardsPerDay === 0
                    ? "none"
                    : Math.max(
                          0,
                          config.reviewCardsPerDay - dailyCounts.reviewCount
                      )
                : "unlimited";

            // Check if there are any cards available using the scheduler
            const nextCard = await this.scheduler.getNext(new Date(), deck.id, {
                allowNew: true,
            });

            if (!nextCard) {
                let message = `No cards due for review in ${deck.name}`;

                // Check if limits are the reason no cards are available
                const newLimitReached =
                    hasNewCardsLimit(config) &&
                    (remainingNew === 0 || remainingNew === "none");
                const reviewLimitReached =
                    hasReviewCardsLimit(config) &&
                    (remainingReview === 0 || remainingReview === "none");

                if (newLimitReached && reviewLimitReached) {
                    message += `\n\nDaily limits reached:`;
                    message += `\nNew cards: ${config.newCardsPerDay}/${config.newCardsPerDay}`;
                    message += `\nReview cards: ${config.reviewCardsPerDay}/${config.reviewCardsPerDay}`;
                } else if (newLimitReached) {
                    message += `\n\nDaily new cards limit reached: ${config.newCardsPerDay}/${config.newCardsPerDay}`;
                } else if (reviewLimitReached) {
                    message += `\n\nDaily review cards limit reached: ${config.reviewCardsPerDay}/${config.reviewCardsPerDay}`;
                }

                if (this.settings?.ui?.enableNotices !== false) {
                    new Notice(message);
                }
                return;
            }

            // Show daily limit info before starting review if limits are active
            if (hasNewCardsLimit(config) || hasReviewCardsLimit(config)) {
                let limitInfo = `Daily progress for ${deck.name}:\n`;
                if (hasNewCardsLimit(config)) {
                    if (config.newCardsPerDay === 0) {
                        limitInfo += `New cards: DISABLED (0 allowed per day)\n`;
                    } else if (dailyCounts.newCount >= config.newCardsPerDay) {
                        limitInfo += `New cards: ${dailyCounts.newCount}/${config.newCardsPerDay} (LIMIT EXCEEDED)\n`;
                    } else {
                        limitInfo += `New cards: ${dailyCounts.newCount}/${config.newCardsPerDay} (${remainingNew} remaining)\n`;
                    }
                }
                if (hasReviewCardsLimit(config)) {
                    if (config.reviewCardsPerDay === 0) {
                        limitInfo += `Review cards: DISABLED (0 allowed per day)\n`;
                    } else if (
                        dailyCounts.reviewCount >= config.reviewCardsPerDay
                    ) {
                        limitInfo += `Review cards: ${dailyCounts.reviewCount}/${config.reviewCardsPerDay} (LIMIT EXCEEDED)\n`;
                    } else {
                        limitInfo += `Review cards: ${dailyCounts.reviewCount}/${config.reviewCardsPerDay} (${remainingReview} remaining)\n`;
                    }
                }

                // Add explanation when limits are exceeded but learning cards are available
                const newLimitExceeded =
                    hasNewCardsLimit(config) &&
                    (config.newCardsPerDay === 0 ||
                        dailyCounts.newCount >= config.newCardsPerDay);
                const reviewLimitExceeded =
                    hasReviewCardsLimit(config) &&
                    (config.reviewCardsPerDay === 0 ||
                        dailyCounts.reviewCount >= config.reviewCardsPerDay);

                if (newLimitExceeded || reviewLimitExceeded) {
                    limitInfo += `\n\nNote: Only learning cards will be shown (limits exceeded)`;
                }

                if (this.settings?.ui?.enableNotices !== false) {
                    new Notice(limitInfo, 5000);
                }
            }

            // Open review modal
            new FlashcardReviewModalWrapper(
                this.app,
                deck,
                [nextCard],
                this.scheduler,
                this.settings,
                this.db,
                this.refresh.bind(this),
                this.refreshStatsById.bind(this)
            ).open();
        } catch (error) {
            console.error("Error starting review:", error);
            if (this.settings?.ui?.enableNotices !== false) {
                new Notice("Error starting review. Check console for details.");
            }
        }
<<<<<<< HEAD
=======
      }

      // Open review modal
      new FlashcardReviewModalWrapper(
        this.app,
        deck,
        [nextCard],
        this.scheduler,
        this.settings,
        this.db,
        this.refresh.bind(this),
        this.refreshStatsById.bind(this),
      ).open();
    } catch (error) {
      this.logger?.debug("Error starting review:", error);
      if (this.settings?.ui?.enableNotices !== false) {
        new Notice("Error starting review. Check console for details.");
      }
>>>>>>> b2b4d3d7
    }
}<|MERGE_RESOLUTION|>--- conflicted
+++ resolved
@@ -1,6 +1,5 @@
 import { DatabaseServiceInterface } from "@/database/DatabaseFactory";
 import {
-<<<<<<< HEAD
     Deck,
     DeckStats,
     DeckConfig,
@@ -9,12 +8,6 @@
     hasReviewCardsLimit,
     ReviewSession,
     Statistics,
-=======
-  Deck,
-  DeckStats,
-  hasNewCardsLimit,
-  hasReviewCardsLimit,
->>>>>>> b2b4d3d7
 } from "@/database/types";
 import { VIEW_TYPE_DECKS } from "@/main";
 import { DeckSynchronizer } from "@/services/DeckSynchronizer";
@@ -23,15 +16,10 @@
 import { Logger } from "@/utils/logging";
 import { ItemView, Component, WorkspaceLeaf, Notice } from "obsidian";
 import { Scheduler } from "@/services/Scheduler";
-<<<<<<< HEAD
 import { FlashcardReviewModalWrapper } from "./review/FlashcardReviewModalWrapper";
 import { StatisticsModal } from "./settings/StatisticsModal";
 import { StatisticsService } from "@/services/StatisticsService";
 import { FSRS, type RatingLabel } from "@/algorithm/fsrs";
-=======
-import { FlashcardReviewModalWrapper } from "./FlashcardReviewModalWrapper";
-import { StatisticsModal } from "./StatisticsModal";
->>>>>>> b2b4d3d7
 import DeckListPanel from "./DeckListPanel.svelte";
 import { ProgressTracker } from "@/utils/progress";
 import type { DeckListPanelComponent } from "../types/svelte-components";
@@ -136,7 +124,6 @@
         // Clear reference in plugin
         this.setViewReference(null);
     }
-<<<<<<< HEAD
 
     async update(updatedDecks: Deck[], deckStats: Map<string, DeckStats>) {
         await this.deckListPanelComponent?.updateAll(updatedDecks, deckStats);
@@ -147,36 +134,9 @@
         const statsMap = new Map<string, DeckStats>();
         for (const stat of stats) {
             statsMap.set(stat.deckId, stat);
-=======
-    return statsMap;
-  }
-
-  async performSync(forceSync = false): Promise<void> {
-    const result = await this.deckSynchronizer.performSync({
-      forceSync,
-      showProgress: true,
-      onProgress: (progress) => {
-        this.logger.debug(
-          `Progress: ${progress.percentage}% - ${progress.message}`,
-        );
-        if (!this.hasShownInitialProgress) {
-          const message = forceSync
-            ? "🔄 Force refreshing flashcards..."
-            : "🔄 Syncing flashcards...";
-          this.logger.debug(`Showing initial progress notice: ${message}`);
-          this.progressTracker.show(message);
-          this.hasShownInitialProgress = true;
-        }
-        this.progressTracker.update(progress.message, progress.percentage);
-        if (progress.percentage === 100) {
-          this.logger.debug("Sync complete, hiding progress notice");
-          this.hasShownInitialProgress = false;
-          setTimeout(() => this.progressTracker.hide(), 3000);
->>>>>>> b2b4d3d7
         }
         return statsMap;
     }
-<<<<<<< HEAD
 
     openStatisticsModal(deckFilter?: string): void {
         new StatisticsModal(
@@ -188,7 +148,7 @@
         ).open();
     }
 
-    async refresh(force: boolean = false) {
+    async refresh(force = false) {
         this.logger.debug("DecksView.refresh() called");
         try {
             // Perform sync with force parameter
@@ -227,65 +187,6 @@
         } catch (error) {
             console.error("Error refreshing stats:", error);
         }
-=======
-  }
-
-  openStatisticsModal(deckFilter?: string): void {
-    new StatisticsModal(this.app, this.db, deckFilter).open();
-  }
-
-  async refresh(force = false) {
-    this.logger.debug("DecksView.refresh() called");
-    try {
-      // Perform sync with force parameter
-      await this.performSync(force);
-
-      // Update the view with refreshed data
-      const updatedDecks = await this.db.getAllDecks();
-      const deckStats = await this.getAllDeckStatsMap();
-      this.update(updatedDecks, deckStats);
-
-      this.logger.debug("Refresh complete");
-    } catch (error) {
-      this.logger?.debug("Error refreshing decks:", error);
-      if (this.settings?.ui?.enableNotices !== false) {
-        new Notice("Error refreshing decks. Check console for details.");
-      }
-    }
-  }
-
-  async refreshStats() {
-    this.logger.debug("DecksView.refreshStats() executing");
-    try {
-      // Get updated stats only (faster than full refresh)
-      const deckStats = await this.getAllDeckStatsMap();
-      this.logger.debug("Updated deck stats:", deckStats);
-
-      // Update component with new stats using unified function
-      if (this.component) {
-        await this.component.updateAll(undefined, deckStats);
-      }
-    } catch (error) {
-      this.logger?.debug("Error refreshing stats:", error);
-    }
-  }
-
-  async refreshStatsById(deckId: string) {
-    this.logger.debug(
-      `DecksView.refreshStatsById() executing for deck: ${deckId}`,
-    );
-    try {
-      // Get stats for the specific deck
-      const deckStats = await this.db.getDeckStats(deckId);
-      this.logger.debug("Updated deck stats for:", deckId);
-
-      // Update component using unified function
-      if (this.component && deckStats) {
-        await this.component.updateAll(undefined, undefined, deckId, deckStats);
-      }
-    } catch (error) {
-      this.logger?.debug("Error refreshing stats by ID:", error);
->>>>>>> b2b4d3d7
     }
 
     async refreshStatsById(deckId: string) {
@@ -478,26 +379,5 @@
                 new Notice("Error starting review. Check console for details.");
             }
         }
-<<<<<<< HEAD
-=======
-      }
-
-      // Open review modal
-      new FlashcardReviewModalWrapper(
-        this.app,
-        deck,
-        [nextCard],
-        this.scheduler,
-        this.settings,
-        this.db,
-        this.refresh.bind(this),
-        this.refreshStatsById.bind(this),
-      ).open();
-    } catch (error) {
-      this.logger?.debug("Error starting review:", error);
-      if (this.settings?.ui?.enableNotices !== false) {
-        new Notice("Error starting review. Check console for details.");
-      }
->>>>>>> b2b4d3d7
     }
 }