import { Flashcard, FlashcardState } from "../database/types";
import {
  FSRSProfile,
  getWeightsForProfile,
  getMinMinutesForProfile,
  getMaxIntervalDaysForProfile,
  validateFSRSWeights,
  validateProfile,
  validateRequestRetention,
} from "./fsrs-weights";

export type RatingLabel = "again" | "hard" | "good" | "easy";

export interface FSRSParameters {
  requestRetention: number; // target retention rate (0,1)
  profile: FSRSProfile; // "INTENSIVE" | "STANDARD"
}

export interface FSRSCard {
  stability: number;
  difficulty: number;
  elapsedDays: number;
  reps: number;
  lapses: number;
  state: FSRSState;
  lastReview: Date;
}

export type FSRSState = "New" | "Review";

export interface SchedulingCard {
  dueDate: string;
  interval: number; // in minutes
  repetitions: number;
  stability: number;
  difficulty: number;
  state: FlashcardState;
}

export interface SchedulingInfo {
  again: SchedulingCard;
  hard: SchedulingCard;
  good: SchedulingCard;
  easy: SchedulingCard;
}

export interface FutureDueData {
  date: string;
  dueCount: number;
}

// Constants for exact calculations
const MILLISECONDS_PER_DAY = 86400000;
const MINUTES_PER_DAY = 1440;
const MILLISECONDS_PER_MINUTE = 60000;

/**
 * Helper function for UI-only formatting - never use in calculations
 */
export function roundForDisplay(value: number, decimals: number): string {
  return value.toFixed(decimals);
}

export class FSRS {
  private params: FSRSParameters;

  constructor(params?: Partial<FSRSParameters>) {
    this.params = {
      requestRetention: 0.9,
      profile: "STANDARD",
      ...params,
    };
    this.validateParameters();
  }

  /**
   * Update FSRS parameters
   */
  updateParameters(params: Partial<FSRSParameters>) {
    this.params = { ...this.params, ...params };
    this.validateParameters();
  }

  /**
   * Debug logging method (no-op for now since FSRS doesn't have logger access)
   */
  private debugLog(_message: string, ..._args: unknown[]): void {
    // No-op for now - FSRS class doesn't have access to logger
    // Could be enhanced to accept logger in constructor if needed
  }

  /**
   * Get current profile weights (hardcoded, not user-editable)
   */
  private getWeights(): number[] {
    return getWeightsForProfile(this.params.profile);
  }

  /**
   * Get minimum minutes for current profile (hardcoded)
   */
  private getMinMinutes(): number {
    return getMinMinutesForProfile(this.params.profile);
  }

  /**
   * Get maximum interval days for current profile (hardcoded)
   */
  private getMaxIntervalDays(): number {
    return getMaxIntervalDaysForProfile(this.params.profile);
  }

  /**
   * Validate FSRS parameters
   */
  private validateParameters(): void {
    if (!validateProfile(this.params.profile)) {
      throw new Error(`Invalid profile: ${this.params.profile}`);
    }

    if (!validateRequestRetention(this.params.requestRetention)) {
      throw new Error(
        `requestRetention must be in range (0.5, 0.995), got ${this.params.requestRetention}`,
      );
    }

    // Validate weights for the current profile
    const weights = this.getWeights();
    if (!validateFSRSWeights(weights)) {
      throw new Error(
        `Invalid FSRS weights for profile: ${this.params.profile}`,
      );
    }
  }

  /**
   * Get scheduling info for all four ratings
   */
  getSchedulingInfo(card: Flashcard, now: Date = new Date()): SchedulingInfo {
    const fsrsCard = this.flashcardToFSRS(card);
    const nowTime = now;

    return {
      again: this.calculateScheduleForRating(fsrsCard, 1, nowTime),
      hard: this.calculateScheduleForRating(fsrsCard, 2, nowTime),
      good: this.calculateScheduleForRating(fsrsCard, 3, nowTime),
      easy: this.calculateScheduleForRating(fsrsCard, 4, nowTime),
    };
  }

  /**
   * Update card with a rating and return the updated card
   */
  updateCard(
    card: Flashcard,
    rating: RatingLabel,
    now: Date = new Date(),
  ): Flashcard {
    const ratingNum = this.difficultyToRating(rating);
    const fsrsCard = this.flashcardToFSRS(card);
    const nowTime = now;

    const updatedFsrsCard = this.calculateUpdatedFsrsCard(
      fsrsCard,
      ratingNum,
      nowTime,
    );

    let intervalMinutes: number;

    // For "Again" rating (1), always use minimum interval regardless of stability
    if (ratingNum === 1) {
      intervalMinutes = this.getMinMinutes();
    } else {
      intervalMinutes = this.nextIntervalMinutes(updatedFsrsCard.stability);
    }

    const schedule = this.createSchedulingCard(
      updatedFsrsCard,
      intervalMinutes,
      nowTime,
    );

    return {
      ...card,
      state: schedule.state,
      dueDate: schedule.dueDate,
      interval: schedule.interval,
      difficulty: schedule.difficulty, // Store FSRS difficulty with full precision
      repetitions: schedule.repetitions,
      stability: schedule.stability, // Store stability with full precision
      lapses: updatedFsrsCard.lapses,
      lastReviewed: nowTime.toISOString(),
      modified: nowTime.toISOString(),
    };
  }

  private calculateUpdatedFsrsCard(
    card: FSRSCard,
    rating: number,
    now: Date,
  ): FSRSCard {
    if (card.state === "New") {
      // First review - transition to Review state
      return {
        ...card,
        stability: this.initStability(rating),
        difficulty: this.initDifficulty(rating),
        reps: 1,
        lapses: rating === 1 ? 1 : 0,
        lastReview: now,
        state: "Review",
        elapsedDays: 0,
      };
    } else {
      // Subsequent reviews
      const newCard = { ...card };
      newCard.elapsedDays = this.getElapsedDays(card.lastReview, now);
      newCard.reps += 1;

      if (rating === 1) {
        // "Again" rating: Use Forgetting Stability formula (NOT w[0] reset)
        newCard.lapses += 1;

        // Validate current difficulty before using it
        if (!isFinite(newCard.difficulty) || newCard.difficulty <= 0) {
          newCard.difficulty = this.initDifficulty(3); // Default to "good" rating difficulty
        }

        // Calculate difficulty normally (this will increase it for "Again")
        newCard.difficulty = this.nextDifficulty(newCard.difficulty, rating);

        // Calculate retrievability for forgetting stability formula
        const retrievability = this.forgettingCurve(
          newCard.elapsedDays,
          newCard.stability,
        );

        // Apply Forgetting Stability formula: S_new = w[11] * D^(-w[12]) * ((S + 1)^w[13] - 1) * e^(w[14] * (1 - R))
        newCard.stability = this.forgettingStability(
          newCard.difficulty,
          newCard.stability,
          retrievability,
        );
      } else {
        // For other ratings, calculate normally

        // Validate current stability before using it
        if (!isFinite(newCard.stability) || newCard.stability <= 0) {
          newCard.stability = this.initStability(3); // Default to "good" rating stability
        }

        const retrievability = this.forgettingCurve(
          newCard.elapsedDays,
          newCard.stability,
        );

        newCard.difficulty = this.nextDifficulty(newCard.difficulty, rating);
        newCard.stability = this.nextStability(
          newCard.difficulty,
          newCard.stability,
          retrievability,
          rating,
        );

        // Final validation of calculated stability
        if (!isFinite(newCard.stability) || newCard.stability <= 0) {
          newCard.stability = this.initStability(rating);
        }
      }

      // Clamp difficulty to valid range
      newCard.difficulty = Math.max(1, Math.min(10, newCard.difficulty));

      // Ensure stability remains positive
      if (!isFinite(newCard.stability) || newCard.stability <= 0) {
        newCard.stability = 0.01;
      }

      newCard.lastReview = now;
      return newCard;
    }
  }

  private calculateScheduleForRating(
    card: FSRSCard,
    rating: number,
    now: Date,
  ): SchedulingCard {
    const updatedCard = this.calculateUpdatedFsrsCard(card, rating, now);

    // Validate updated card stability
    if (!isFinite(updatedCard.stability) || updatedCard.stability <= 0) {
      updatedCard.stability = this.initStability(rating);
    }

    let intervalMinutes: number;

    // For "Again" rating (1), always use minimum interval regardless of stability
    if (rating === 1) {
      intervalMinutes = this.getMinMinutes();
    } else {
      intervalMinutes = this.nextIntervalMinutes(updatedCard.stability);
    }

    return this.createSchedulingCard(updatedCard, intervalMinutes, now);
  }

  private createSchedulingCard(
    card: FSRSCard,
    intervalMinutes: number,
    now: Date,
  ): SchedulingCard {
    // Validate inputs
    if (!isFinite(intervalMinutes) || intervalMinutes <= 0) {
      intervalMinutes = this.getMinMinutes();
    }

    const intervalMilliseconds = intervalMinutes * MILLISECONDS_PER_MINUTE;
    const dueDate = new Date(now.getTime() + intervalMilliseconds);

    // Ensure minimum interval for STANDARD profile
    const minMinutes = this.getMinMinutes();
    if (intervalMinutes < minMinutes) {
      intervalMinutes = minMinutes;
    }

    return {
      dueDate: dueDate.toISOString(),
      interval: intervalMinutes,
      repetitions: card.reps,
      stability: card.stability,
      difficulty: card.difficulty,
      state: "review",
    };
  }

  private initStability(rating: number): number {
    const weights = this.getWeights();
    const stability = weights[rating - 1];
    const result = isFinite(stability) && stability > 0 ? stability : 0.01;
    return result;
  }

  private initDifficulty(rating: number): number {
    const weights = this.getWeights();
    const w4 = weights[4];
    const w5 = weights[5];
    const ratingDiff = rating - 3;
    const difficulty = w4 - w5 * ratingDiff;

    const validDifficulty = isFinite(difficulty) ? difficulty : 5.0;
    return Math.max(1, Math.min(10, validDifficulty));
  }

  /**
   * Forgetting Stability formula for lapse handling (FSRS 4.5)
   * S_new = w[11] * D^(-w[12]) * ((S + 1)^w[13] - 1) * e^(w[14] * (1 - R))
   */
  private forgettingStability(
    difficulty: number,
    stability: number,
    retrievability: number,
  ): number {
    const weights = this.getWeights();
    const w11 = weights[11];
    const w12 = weights[12];
    const w13 = weights[13];
    const w14 = weights[14];

    // Validate inputs
    if (
      !isFinite(difficulty) ||
      !isFinite(stability) ||
      !isFinite(retrievability) ||
      stability <= 0
    ) {
      return this.initStability(1); // Fallback to w[0]
    }

    try {
      // S_new = w[11] * D^(-w[12]) * ((S + 1)^w[13] - 1) * e^(w[14] * (1 - R))
      const difficultyTerm = Math.pow(difficulty, -w12);
      const stabilityTerm = Math.pow(stability + 1, w13) - 1;
      const retrievabilityTerm = Math.exp(w14 * (1 - retrievability));

      const result = w11 * difficultyTerm * stabilityTerm * retrievabilityTerm;

      // Validate result
      if (!isFinite(result) || result <= 0) {
        return this.initStability(1); // Fallback to w[0]
      }

      return result;
    } catch (error) {
      // Math error (overflow, etc.)
      return this.initStability(1); // Fallback to w[0]
    }
  }

  /**
   * Forgetting curve function with maximum precision
   */
  public forgettingCurve(elapsedDays: number, stability: number): number {
    if (!isFinite(elapsedDays) || !isFinite(stability) || stability <= 0) {
      return 0;
    }

    // Store intermediate calculations to avoid precision loss
    const stabilityFactor = 9 * stability;
    const elapsedToStabilityRatio = elapsedDays / stabilityFactor;
    const baseTerm = 1 + elapsedToStabilityRatio;

    if (!isFinite(baseTerm) || baseTerm <= 0) {
      return 0;
    }

    // Apply power with validation
    const powerTerm = Math.pow(baseTerm, -1);

    return isFinite(powerTerm) ? Math.max(0, Math.min(1, powerTerm)) : 0;
  }

  /**
   * Get retrievability for a card at a specific review time
   */
  public getRetrievability(
    card: Flashcard,
    reviewedAt: Date = new Date(),
  ): number {
    if (!card.lastReviewed || card.stability <= 0) {
      return 0.9; // Default for new cards or invalid stability
    }

    const reviewedAtTime = reviewedAt.getTime();
    const lastReviewedTime = new Date(card.lastReviewed).getTime();
    const elapsedMilliseconds = reviewedAtTime - lastReviewedTime;

    // Convert to days with maximum precision
    const elapsedDays = Math.max(0, elapsedMilliseconds / MILLISECONDS_PER_DAY);

    return this.forgettingCurve(elapsedDays, card.stability);
  }

  /**
   * Calculate next difficulty with maximum precision
   */
  private nextDifficulty(difficulty: number, rating: number): number {
    if (!isFinite(difficulty)) {
      return 5.0;
    }

    const weights = this.getWeights();
    const w6 = weights[6];
    const ratingDiff = rating - 3;
    const difficultyChange = -w6 * ratingDiff;
    const nextD = difficulty + difficultyChange;

    // Apply mean reversion
    const w4 = weights[4];
    const revertedD = this.meanReversion(w4, nextD);

    // Apply clamping only after all calculations
    if (revertedD < 1) return 1;
    if (revertedD > 10) return 10;
    return revertedD;
  }

  /**
   * Mean reversion calculation with maximum precision
   */
  private meanReversion(init: number, current: number): number {
    if (!isFinite(init) || !isFinite(current)) {
      return init;
    }

    const weights = this.getWeights();
    const w7 = weights[7];
    const initWeight = w7 * init;
    const currentWeight = (1 - w7) * current;

    return initWeight + currentWeight;
  }

  /**
   * Calculate next stability with maximum precision
   */
  private nextStability(
    difficulty: number,
    stability: number,
    retrievability: number,
    rating: number,
  ): number {
    // Validate inputs
    if (
      !isFinite(difficulty) ||
      !isFinite(stability) ||
      !isFinite(retrievability)
    ) {
      return Math.max(stability, 0.01);
    }

    // Extract weights with validation
    const weights = this.getWeights();
    const w8 = isFinite(weights[8]) ? weights[8] : 0;
    const w9 = isFinite(weights[9]) ? weights[9] : 0.1;
    const w10 = isFinite(weights[10]) ? weights[10] : 0;
    const w15 = isFinite(weights[15]) ? weights[15] : 1;
    const w16 = isFinite(weights[16]) ? weights[16] : 1;

    // Calculate penalty/bonus factors
    const hardPenalty = rating === 2 ? w15 : 1;
    const easyBonus = rating === 4 ? w16 : 1;

    // Store intermediate calculations to avoid precision loss
    const expW8 = Math.exp(w8);
    const difficultyTerm = 11 - difficulty;
    const stabilityPowerTerm = stability > 0 ? Math.pow(stability, -w9) : 1;
    const retrievabilityTerm = 1 - retrievability;
    const retrievabilityProduct = retrievabilityTerm * w10;
    const expRetrievabilityTerm = Math.exp(retrievabilityProduct) - 1;

    // Validate each intermediate result
    if (
      !isFinite(expW8) ||
      !isFinite(difficultyTerm) ||
      !isFinite(stabilityPowerTerm) ||
      !isFinite(expRetrievabilityTerm)
    ) {
      return Math.max(stability, 0.01);
    }

    // Calculate growth factor with full precision
    const growthFactor =
      expW8 * difficultyTerm * stabilityPowerTerm * expRetrievabilityTerm;
    const totalGrowthFactor = growthFactor * hardPenalty * easyBonus;
    const newStabilityFactor = 1 + totalGrowthFactor;
    const result = stability * newStabilityFactor;

    // Validate result and ensure it's positive
    return isFinite(result) && result > 0 ? result : Math.max(stability, 0.1);
  }

  /**
   * Calculate next interval in minutes with maximum precision
   */
  private nextIntervalMinutes(stability: number): number {
    const minInterval = this.getMinMinutes();

    // Validate stability
    if (!isFinite(stability) || stability <= 0) {
      this.debugLog(`Invalid stability: ${stability}, using minMinutes`);
      return minInterval;
    }

    // Validate parameters
    if (
      !isFinite(this.params.requestRetention) ||
      this.params.requestRetention <= 0 ||
      this.params.requestRetention >= 1
    ) {
      this.debugLog(
        `Invalid requestRetention: ${this.params.requestRetention}, using minMinutes`,
      );
      return minInterval;
    }

    // Calculate interval using I = S * k formula
    const retentionLog = Math.log(this.params.requestRetention);
    const baseLog = Math.log(0.9);
    const k = retentionLog / baseLog;

    // Convert stability from days to minutes and apply k factor
    const intervalDays = stability * k;
    const intervalMinutes = intervalDays * MINUTES_PER_DAY;

    // Validate calculation
    if (!isFinite(intervalMinutes) || intervalMinutes <= 0) {
      this.debugLog(
        `Invalid interval calculation: ${intervalMinutes}, using minMinutes`,
      );
      return minInterval;
    }

    // Apply maximum interval limit
    const maxInterval = this.getMaxIntervalDays() * MINUTES_PER_DAY;

    let result = Math.max(minInterval, intervalMinutes);
    result = Math.min(result, maxInterval);

    return result;
  }

  /**
   * Calculate elapsed days with maximum precision
   */
  private getElapsedDays(lastReview: Date, now: Date): number {
    const nowTime = now.getTime();
    const lastReviewTime = lastReview.getTime();
    const elapsedMilliseconds = nowTime - lastReviewTime;
    const elapsedDays = elapsedMilliseconds / MILLISECONDS_PER_DAY;

    return Math.max(0, elapsedDays);
  }

  private flashcardToFSRS(card: Flashcard): FSRSCard {
    const lastReview = card.lastReviewed
      ? new Date(card.lastReviewed)
      : new Date();

    // Validate numeric values with fallbacks
    const difficulty = isFinite(card.difficulty) ? card.difficulty : 5.0;

    return {
      stability: card.stability || 0,
      difficulty: difficulty || 0,
      elapsedDays: 0, // Will be calculated in scheduling
      reps: card.repetitions,
      lapses: card.lapses || 0,
      state: this.flashcardStateToFSRSState(card.state),
      lastReview,
    };
  }

  private flashcardStateToFSRSState(state: FlashcardState): FSRSState {
    return state === "new" ? "New" : "Review";
  }

  private fsrsStateToFlashcardState(state: FSRSState): FlashcardState {
    return state === "New" ? "new" : "review";
  }

  private difficultyToRating(difficulty: RatingLabel): number {
    switch (difficulty) {
      case "again":
        return 1;
      case "hard":
        return 2;
      case "good":
        return 3;
      case "easy":
        return 4;
      default:
        return 3;
    }
  }

  /**
<<<<<<< HEAD
   * Simulate future due load for a collection of flashcards
   * @param cards - Array of flashcards to simulate
   * @param days - Number of days to simulate
   * @param startDate - Starting date for simulation (defaults to now)
   * @returns Array of daily due counts
   */
  public simulateFutureDueLoad(
    cards: Flashcard[],
    days: number,
    startDate: Date = new Date(),
  ): FutureDueData[] {
    if (!cards || cards.length === 0 || days <= 0) {
      return [];
    }

    const now = startDate;
    const dailyLoad: number[] = new Array(days).fill(0);

    // Filter to active cards only
    const activeCards = cards.filter(
      (card) => card.state === "new" || card.state === "review",
    );

    for (const card of activeCards) {
      let currentCard = { ...card };

      // If card has no due date, skip it
      if (!currentCard.dueDate) {
        continue;
      }

      // Start from the card's actual due date or today if overdue
      let nextReviewDate = new Date(
        Math.max(new Date(currentCard.dueDate).getTime(), now.getTime()),
      );

      // For mature cards with high stability, we need more reviews to cover long timeframes
      const maxReviews = Math.max(15, Math.ceil(days / 30));

      // Simulate reviews for this card over the timeframe
      for (let reviewCount = 0; reviewCount < maxReviews; reviewCount++) {
        const dayIndex = Math.floor(
          (nextReviewDate.getTime() - now.getTime()) / (24 * 60 * 60 * 1000),
        );

        // If this review falls within our simulation window
        if (dayIndex >= 0 && dayIndex < days) {
          dailyLoad[dayIndex]++;
        } else if (dayIndex >= days) {
          // Beyond our simulation window, stop simulating this card
          break;
        }

        // If the review is in the past (negative dayIndex), we still need to simulate
        // it to get the next review date, but don't count it

        try {
          // Simulate different outcomes with weighted probabilities
          const rating = this.simulateReviewRating(currentCard);

          // Update the card using FSRS
          const updatedCard = this.updateCard(currentCard, rating);
          currentCard = updatedCard;
          nextReviewDate = new Date(updatedCard.dueDate || now);

          // Add some realistic scheduling variance (±6-12 hours for better distribution)
          const variance = (Math.random() - 0.5) * 12 * 60 * 60 * 1000;
          nextReviewDate = new Date(nextReviewDate.getTime() + variance);

          // If next review is more than 2 years away, stop simulating this card
          const maxFutureTime = now.getTime() + days * 24 * 60 * 60 * 1000;
          if (nextReviewDate.getTime() > maxFutureTime * 2) {
            break;
          }
        } catch (error) {
          // If simulation fails, skip this card
          break;
        }
      }
    }

    // Convert to forecast format
    return dailyLoad.map((count, index) => ({
      date: new Date(now.getTime() + index * 24 * 60 * 60 * 1000)
        .toISOString()
        .split("T")[0],
      dueCount: Math.max(0, Math.round(count)),
    }));
  }

  /**
   * Simulate a review rating based on card maturity and realistic user behavior
   * @param card - The flashcard being reviewed
   * @returns Simulated rating
   */
  private simulateReviewRating(card: Flashcard): RatingLabel {
    const random = Math.random();

    // Weight ratings based on typical user behavior
    // Base probabilities: Again=5%, Hard=10%, Good=70%, Easy=15%
    let againThreshold = 0.05;
    let hardThreshold = 0.15;
    let goodThreshold = 0.85;

    // Adjust based on card maturity
    const maturityFactor = Math.min(card.repetitions / 5, 1);

    // Mature cards are less likely to be "Again" and more likely to be "Easy"
    if (maturityFactor > 0.5) {
      againThreshold *= 0.3; // Significantly reduce again probability for mature cards
      hardThreshold -= 0.03; // Reduce hard probability
      goodThreshold -= 0.05; // Slightly reduce good to make room for easy
      // Easy gets the remainder boost automatically
    }

    // New cards are more likely to be harder
    if (card.state === "new") {
      againThreshold *= 2.0; // Double again probability for new cards
      hardThreshold += 0.08; // Increase hard probability
      goodThreshold += 0.02; // Slightly increase good
    }

    if (random < againThreshold) return "again";
    if (random < hardThreshold) return "hard";
    if (random < goodThreshold) return "good";
    return "easy";
  }

  /**
   * Get display text for intervals - UI formatting only
=======
   * Get display-friendly interval text (static utility method)
>>>>>>> b2b4d3d7
   */
  static getIntervalDisplay(minutes: number): string {
    if (minutes < 60) {
      return `${Math.round(minutes)}m`;
    }

    const hours = minutes / 60;
    if (hours < 24) {
      return `${Math.round(hours)}h`;
    }

    const days = hours / 24;
    if (days < 30) {
      return `${Math.round(days)}d`;
    }

    const months = days / 30;
    if (months < 12) {
      return `${Math.round(months)}mo`;
    }

    const years = months / 12;
    return `${Math.round(years)}y`;
  }
}<|MERGE_RESOLUTION|>--- conflicted
+++ resolved
@@ -1,52 +1,52 @@
 import { Flashcard, FlashcardState } from "../database/types";
 import {
-  FSRSProfile,
-  getWeightsForProfile,
-  getMinMinutesForProfile,
-  getMaxIntervalDaysForProfile,
-  validateFSRSWeights,
-  validateProfile,
-  validateRequestRetention,
+    FSRSProfile,
+    getWeightsForProfile,
+    getMinMinutesForProfile,
+    getMaxIntervalDaysForProfile,
+    validateFSRSWeights,
+    validateProfile,
+    validateRequestRetention,
 } from "./fsrs-weights";
 
 export type RatingLabel = "again" | "hard" | "good" | "easy";
 
 export interface FSRSParameters {
-  requestRetention: number; // target retention rate (0,1)
-  profile: FSRSProfile; // "INTENSIVE" | "STANDARD"
+    requestRetention: number; // target retention rate (0,1)
+    profile: FSRSProfile; // "INTENSIVE" | "STANDARD"
 }
 
 export interface FSRSCard {
-  stability: number;
-  difficulty: number;
-  elapsedDays: number;
-  reps: number;
-  lapses: number;
-  state: FSRSState;
-  lastReview: Date;
+    stability: number;
+    difficulty: number;
+    elapsedDays: number;
+    reps: number;
+    lapses: number;
+    state: FSRSState;
+    lastReview: Date;
 }
 
 export type FSRSState = "New" | "Review";
 
 export interface SchedulingCard {
-  dueDate: string;
-  interval: number; // in minutes
-  repetitions: number;
-  stability: number;
-  difficulty: number;
-  state: FlashcardState;
+    dueDate: string;
+    interval: number; // in minutes
+    repetitions: number;
+    stability: number;
+    difficulty: number;
+    state: FlashcardState;
 }
 
 export interface SchedulingInfo {
-  again: SchedulingCard;
-  hard: SchedulingCard;
-  good: SchedulingCard;
-  easy: SchedulingCard;
+    again: SchedulingCard;
+    hard: SchedulingCard;
+    good: SchedulingCard;
+    easy: SchedulingCard;
 }
 
 export interface FutureDueData {
-  date: string;
-  dueCount: number;
+    date: string;
+    dueCount: number;
 }
 
 // Constants for exact calculations
@@ -58,750 +58,631 @@
  * Helper function for UI-only formatting - never use in calculations
  */
 export function roundForDisplay(value: number, decimals: number): string {
-  return value.toFixed(decimals);
+    return value.toFixed(decimals);
 }
 
 export class FSRS {
-  private params: FSRSParameters;
-
-  constructor(params?: Partial<FSRSParameters>) {
-    this.params = {
-      requestRetention: 0.9,
-      profile: "STANDARD",
-      ...params,
-    };
-    this.validateParameters();
-  }
-
-  /**
-   * Update FSRS parameters
-   */
-  updateParameters(params: Partial<FSRSParameters>) {
-    this.params = { ...this.params, ...params };
-    this.validateParameters();
-  }
-
-  /**
-   * Debug logging method (no-op for now since FSRS doesn't have logger access)
-   */
-  private debugLog(_message: string, ..._args: unknown[]): void {
-    // No-op for now - FSRS class doesn't have access to logger
-    // Could be enhanced to accept logger in constructor if needed
-  }
-
-  /**
-   * Get current profile weights (hardcoded, not user-editable)
-   */
-  private getWeights(): number[] {
-    return getWeightsForProfile(this.params.profile);
-  }
-
-  /**
-   * Get minimum minutes for current profile (hardcoded)
-   */
-  private getMinMinutes(): number {
-    return getMinMinutesForProfile(this.params.profile);
-  }
-
-  /**
-   * Get maximum interval days for current profile (hardcoded)
-   */
-  private getMaxIntervalDays(): number {
-    return getMaxIntervalDaysForProfile(this.params.profile);
-  }
-
-  /**
-   * Validate FSRS parameters
-   */
-  private validateParameters(): void {
-    if (!validateProfile(this.params.profile)) {
-      throw new Error(`Invalid profile: ${this.params.profile}`);
-    }
-
-    if (!validateRequestRetention(this.params.requestRetention)) {
-      throw new Error(
-        `requestRetention must be in range (0.5, 0.995), got ${this.params.requestRetention}`,
-      );
-    }
-
-    // Validate weights for the current profile
-    const weights = this.getWeights();
-    if (!validateFSRSWeights(weights)) {
-      throw new Error(
-        `Invalid FSRS weights for profile: ${this.params.profile}`,
-      );
-    }
-  }
-
-  /**
-   * Get scheduling info for all four ratings
-   */
-  getSchedulingInfo(card: Flashcard, now: Date = new Date()): SchedulingInfo {
-    const fsrsCard = this.flashcardToFSRS(card);
-    const nowTime = now;
-
-    return {
-      again: this.calculateScheduleForRating(fsrsCard, 1, nowTime),
-      hard: this.calculateScheduleForRating(fsrsCard, 2, nowTime),
-      good: this.calculateScheduleForRating(fsrsCard, 3, nowTime),
-      easy: this.calculateScheduleForRating(fsrsCard, 4, nowTime),
-    };
-  }
-
-  /**
-   * Update card with a rating and return the updated card
-   */
-  updateCard(
-    card: Flashcard,
-    rating: RatingLabel,
-    now: Date = new Date(),
-  ): Flashcard {
-    const ratingNum = this.difficultyToRating(rating);
-    const fsrsCard = this.flashcardToFSRS(card);
-    const nowTime = now;
-
-    const updatedFsrsCard = this.calculateUpdatedFsrsCard(
-      fsrsCard,
-      ratingNum,
-      nowTime,
-    );
-
-    let intervalMinutes: number;
-
-    // For "Again" rating (1), always use minimum interval regardless of stability
-    if (ratingNum === 1) {
-      intervalMinutes = this.getMinMinutes();
-    } else {
-      intervalMinutes = this.nextIntervalMinutes(updatedFsrsCard.stability);
-    }
-
-    const schedule = this.createSchedulingCard(
-      updatedFsrsCard,
-      intervalMinutes,
-      nowTime,
-    );
-
-    return {
-      ...card,
-      state: schedule.state,
-      dueDate: schedule.dueDate,
-      interval: schedule.interval,
-      difficulty: schedule.difficulty, // Store FSRS difficulty with full precision
-      repetitions: schedule.repetitions,
-      stability: schedule.stability, // Store stability with full precision
-      lapses: updatedFsrsCard.lapses,
-      lastReviewed: nowTime.toISOString(),
-      modified: nowTime.toISOString(),
-    };
-  }
-
-  private calculateUpdatedFsrsCard(
-    card: FSRSCard,
-    rating: number,
-    now: Date,
-  ): FSRSCard {
-    if (card.state === "New") {
-      // First review - transition to Review state
-      return {
-        ...card,
-        stability: this.initStability(rating),
-        difficulty: this.initDifficulty(rating),
-        reps: 1,
-        lapses: rating === 1 ? 1 : 0,
-        lastReview: now,
-        state: "Review",
-        elapsedDays: 0,
-      };
-    } else {
-      // Subsequent reviews
-      const newCard = { ...card };
-      newCard.elapsedDays = this.getElapsedDays(card.lastReview, now);
-      newCard.reps += 1;
-
-      if (rating === 1) {
-        // "Again" rating: Use Forgetting Stability formula (NOT w[0] reset)
-        newCard.lapses += 1;
-
-        // Validate current difficulty before using it
-        if (!isFinite(newCard.difficulty) || newCard.difficulty <= 0) {
-          newCard.difficulty = this.initDifficulty(3); // Default to "good" rating difficulty
-        }
-
-        // Calculate difficulty normally (this will increase it for "Again")
-        newCard.difficulty = this.nextDifficulty(newCard.difficulty, rating);
-
-        // Calculate retrievability for forgetting stability formula
-        const retrievability = this.forgettingCurve(
-          newCard.elapsedDays,
-          newCard.stability,
+    private params: FSRSParameters;
+
+    constructor(params?: Partial<FSRSParameters>) {
+        this.params = {
+            requestRetention: 0.9,
+            profile: "STANDARD",
+            ...params,
+        };
+        this.validateParameters();
+    }
+
+    /**
+     * Update FSRS parameters
+     */
+    updateParameters(params: Partial<FSRSParameters>) {
+        this.params = { ...this.params, ...params };
+        this.validateParameters();
+    }
+
+    /**
+     * Debug logging method (no-op for now since FSRS doesn't have logger access)
+     */
+    private debugLog(_message: string, ..._args: unknown[]): void {
+        // No-op for now - FSRS class doesn't have access to logger
+        // Could be enhanced to accept logger in constructor if needed
+    }
+
+    /**
+     * Get current profile weights (hardcoded, not user-editable)
+     */
+    private getWeights(): number[] {
+        return getWeightsForProfile(this.params.profile);
+    }
+
+    /**
+     * Get minimum minutes for current profile (hardcoded)
+     */
+    private getMinMinutes(): number {
+        return getMinMinutesForProfile(this.params.profile);
+    }
+
+    /**
+     * Get maximum interval days for current profile (hardcoded)
+     */
+    private getMaxIntervalDays(): number {
+        return getMaxIntervalDaysForProfile(this.params.profile);
+    }
+
+    /**
+     * Validate FSRS parameters
+     */
+    private validateParameters(): void {
+        if (!validateProfile(this.params.profile)) {
+            throw new Error(`Invalid profile: ${this.params.profile}`);
+        }
+
+        if (!validateRequestRetention(this.params.requestRetention)) {
+            throw new Error(
+                `requestRetention must be in range (0.5, 0.995), got ${this.params.requestRetention}`
+            );
+        }
+
+        // Validate weights for the current profile
+        const weights = this.getWeights();
+        if (!validateFSRSWeights(weights)) {
+            throw new Error(
+                `Invalid FSRS weights for profile: ${this.params.profile}`
+            );
+        }
+    }
+
+    /**
+     * Get scheduling info for all four ratings
+     */
+    getSchedulingInfo(card: Flashcard, now: Date = new Date()): SchedulingInfo {
+        const fsrsCard = this.flashcardToFSRS(card);
+        const nowTime = now;
+
+        return {
+            again: this.calculateScheduleForRating(fsrsCard, 1, nowTime),
+            hard: this.calculateScheduleForRating(fsrsCard, 2, nowTime),
+            good: this.calculateScheduleForRating(fsrsCard, 3, nowTime),
+            easy: this.calculateScheduleForRating(fsrsCard, 4, nowTime),
+        };
+    }
+
+    /**
+     * Update card with a rating and return the updated card
+     */
+    updateCard(
+        card: Flashcard,
+        rating: RatingLabel,
+        now: Date = new Date()
+    ): Flashcard {
+        const ratingNum = this.difficultyToRating(rating);
+        const fsrsCard = this.flashcardToFSRS(card);
+        const nowTime = now;
+
+        const updatedFsrsCard = this.calculateUpdatedFsrsCard(
+            fsrsCard,
+            ratingNum,
+            nowTime
         );
 
-        // Apply Forgetting Stability formula: S_new = w[11] * D^(-w[12]) * ((S + 1)^w[13] - 1) * e^(w[14] * (1 - R))
-        newCard.stability = this.forgettingStability(
-          newCard.difficulty,
-          newCard.stability,
-          retrievability,
+        let intervalMinutes: number;
+
+        // For "Again" rating (1), always use minimum interval regardless of stability
+        if (ratingNum === 1) {
+            intervalMinutes = this.getMinMinutes();
+        } else {
+            intervalMinutes = this.nextIntervalMinutes(
+                updatedFsrsCard.stability
+            );
+        }
+
+        const schedule = this.createSchedulingCard(
+            updatedFsrsCard,
+            intervalMinutes,
+            nowTime
         );
-      } else {
-        // For other ratings, calculate normally
-
-        // Validate current stability before using it
-        if (!isFinite(newCard.stability) || newCard.stability <= 0) {
-          newCard.stability = this.initStability(3); // Default to "good" rating stability
-        }
-
-        const retrievability = this.forgettingCurve(
-          newCard.elapsedDays,
-          newCard.stability,
+
+        return {
+            ...card,
+            state: schedule.state,
+            dueDate: schedule.dueDate,
+            interval: schedule.interval,
+            difficulty: schedule.difficulty, // Store FSRS difficulty with full precision
+            repetitions: schedule.repetitions,
+            stability: schedule.stability, // Store stability with full precision
+            lapses: updatedFsrsCard.lapses,
+            lastReviewed: nowTime.toISOString(),
+            modified: nowTime.toISOString(),
+        };
+    }
+
+    private calculateUpdatedFsrsCard(
+        card: FSRSCard,
+        rating: number,
+        now: Date
+    ): FSRSCard {
+        if (card.state === "New") {
+            // First review - transition to Review state
+            return {
+                ...card,
+                stability: this.initStability(rating),
+                difficulty: this.initDifficulty(rating),
+                reps: 1,
+                lapses: rating === 1 ? 1 : 0,
+                lastReview: now,
+                state: "Review",
+                elapsedDays: 0,
+            };
+        } else {
+            // Subsequent reviews
+            const newCard = { ...card };
+            newCard.elapsedDays = this.getElapsedDays(card.lastReview, now);
+            newCard.reps += 1;
+
+            if (rating === 1) {
+                // "Again" rating: Use Forgetting Stability formula (NOT w[0] reset)
+                newCard.lapses += 1;
+
+                // Validate current difficulty before using it
+                if (!isFinite(newCard.difficulty) || newCard.difficulty <= 0) {
+                    newCard.difficulty = this.initDifficulty(3); // Default to "good" rating difficulty
+                }
+
+                // Calculate difficulty normally (this will increase it for "Again")
+                newCard.difficulty = this.nextDifficulty(
+                    newCard.difficulty,
+                    rating
+                );
+
+                // Calculate retrievability for forgetting stability formula
+                const retrievability = this.forgettingCurve(
+                    newCard.elapsedDays,
+                    newCard.stability
+                );
+
+                // Apply Forgetting Stability formula: S_new = w[11] * D^(-w[12]) * ((S + 1)^w[13] - 1) * e^(w[14] * (1 - R))
+                newCard.stability = this.forgettingStability(
+                    newCard.difficulty,
+                    newCard.stability,
+                    retrievability
+                );
+            } else {
+                // For other ratings, calculate normally
+
+                // Validate current stability before using it
+                if (!isFinite(newCard.stability) || newCard.stability <= 0) {
+                    newCard.stability = this.initStability(3); // Default to "good" rating stability
+                }
+
+                const retrievability = this.forgettingCurve(
+                    newCard.elapsedDays,
+                    newCard.stability
+                );
+
+                newCard.difficulty = this.nextDifficulty(
+                    newCard.difficulty,
+                    rating
+                );
+                newCard.stability = this.nextStability(
+                    newCard.difficulty,
+                    newCard.stability,
+                    retrievability,
+                    rating
+                );
+
+                // Final validation of calculated stability
+                if (!isFinite(newCard.stability) || newCard.stability <= 0) {
+                    newCard.stability = this.initStability(rating);
+                }
+            }
+
+            // Clamp difficulty to valid range
+            newCard.difficulty = Math.max(1, Math.min(10, newCard.difficulty));
+
+            // Ensure stability remains positive
+            if (!isFinite(newCard.stability) || newCard.stability <= 0) {
+                newCard.stability = 0.01;
+            }
+
+            newCard.lastReview = now;
+            return newCard;
+        }
+    }
+
+    private calculateScheduleForRating(
+        card: FSRSCard,
+        rating: number,
+        now: Date
+    ): SchedulingCard {
+        const updatedCard = this.calculateUpdatedFsrsCard(card, rating, now);
+
+        // Validate updated card stability
+        if (!isFinite(updatedCard.stability) || updatedCard.stability <= 0) {
+            updatedCard.stability = this.initStability(rating);
+        }
+
+        let intervalMinutes: number;
+
+        // For "Again" rating (1), always use minimum interval regardless of stability
+        if (rating === 1) {
+            intervalMinutes = this.getMinMinutes();
+        } else {
+            intervalMinutes = this.nextIntervalMinutes(updatedCard.stability);
+        }
+
+        return this.createSchedulingCard(updatedCard, intervalMinutes, now);
+    }
+
+    private createSchedulingCard(
+        card: FSRSCard,
+        intervalMinutes: number,
+        now: Date
+    ): SchedulingCard {
+        // Validate inputs
+        if (!isFinite(intervalMinutes) || intervalMinutes <= 0) {
+            intervalMinutes = this.getMinMinutes();
+        }
+
+        const intervalMilliseconds = intervalMinutes * MILLISECONDS_PER_MINUTE;
+        const dueDate = new Date(now.getTime() + intervalMilliseconds);
+
+        // Ensure minimum interval for STANDARD profile
+        const minMinutes = this.getMinMinutes();
+        if (intervalMinutes < minMinutes) {
+            intervalMinutes = minMinutes;
+        }
+
+        return {
+            dueDate: dueDate.toISOString(),
+            interval: intervalMinutes,
+            repetitions: card.reps,
+            stability: card.stability,
+            difficulty: card.difficulty,
+            state: "review",
+        };
+    }
+
+    private initStability(rating: number): number {
+        const weights = this.getWeights();
+        const stability = weights[rating - 1];
+        const result = isFinite(stability) && stability > 0 ? stability : 0.01;
+        return result;
+    }
+
+    private initDifficulty(rating: number): number {
+        const weights = this.getWeights();
+        const w4 = weights[4];
+        const w5 = weights[5];
+        const ratingDiff = rating - 3;
+        const difficulty = w4 - w5 * ratingDiff;
+
+        const validDifficulty = isFinite(difficulty) ? difficulty : 5.0;
+        return Math.max(1, Math.min(10, validDifficulty));
+    }
+
+    /**
+     * Forgetting Stability formula for lapse handling (FSRS 4.5)
+     * S_new = w[11] * D^(-w[12]) * ((S + 1)^w[13] - 1) * e^(w[14] * (1 - R))
+     */
+    private forgettingStability(
+        difficulty: number,
+        stability: number,
+        retrievability: number
+    ): number {
+        const weights = this.getWeights();
+        const w11 = weights[11];
+        const w12 = weights[12];
+        const w13 = weights[13];
+        const w14 = weights[14];
+
+        // Validate inputs
+        if (
+            !isFinite(difficulty) ||
+            !isFinite(stability) ||
+            !isFinite(retrievability) ||
+            stability <= 0
+        ) {
+            return this.initStability(1); // Fallback to w[0]
+        }
+
+        try {
+            // S_new = w[11] * D^(-w[12]) * ((S + 1)^w[13] - 1) * e^(w[14] * (1 - R))
+            const difficultyTerm = Math.pow(difficulty, -w12);
+            const stabilityTerm = Math.pow(stability + 1, w13) - 1;
+            const retrievabilityTerm = Math.exp(w14 * (1 - retrievability));
+
+            const result =
+                w11 * difficultyTerm * stabilityTerm * retrievabilityTerm;
+
+            // Validate result
+            if (!isFinite(result) || result <= 0) {
+                return this.initStability(1); // Fallback to w[0]
+            }
+
+            return result;
+        } catch (error) {
+            // Math error (overflow, etc.)
+            return this.initStability(1); // Fallback to w[0]
+        }
+    }
+
+    /**
+     * Forgetting curve function with maximum precision
+     */
+    public forgettingCurve(elapsedDays: number, stability: number): number {
+        if (!isFinite(elapsedDays) || !isFinite(stability) || stability <= 0) {
+            return 0;
+        }
+
+        // Store intermediate calculations to avoid precision loss
+        const stabilityFactor = 9 * stability;
+        const elapsedToStabilityRatio = elapsedDays / stabilityFactor;
+        const baseTerm = 1 + elapsedToStabilityRatio;
+
+        if (!isFinite(baseTerm) || baseTerm <= 0) {
+            return 0;
+        }
+
+        // Apply power with validation
+        const powerTerm = Math.pow(baseTerm, -1);
+
+        return isFinite(powerTerm) ? Math.max(0, Math.min(1, powerTerm)) : 0;
+    }
+
+    /**
+     * Get retrievability for a card at a specific review time
+     */
+    public getRetrievability(
+        card: Flashcard,
+        reviewedAt: Date = new Date()
+    ): number {
+        if (!card.lastReviewed || card.stability <= 0) {
+            return 0.9; // Default for new cards or invalid stability
+        }
+
+        const reviewedAtTime = reviewedAt.getTime();
+        const lastReviewedTime = new Date(card.lastReviewed).getTime();
+        const elapsedMilliseconds = reviewedAtTime - lastReviewedTime;
+
+        // Convert to days with maximum precision
+        const elapsedDays = Math.max(
+            0,
+            elapsedMilliseconds / MILLISECONDS_PER_DAY
         );
 
-        newCard.difficulty = this.nextDifficulty(newCard.difficulty, rating);
-        newCard.stability = this.nextStability(
-          newCard.difficulty,
-          newCard.stability,
-          retrievability,
-          rating,
-        );
-
-        // Final validation of calculated stability
-        if (!isFinite(newCard.stability) || newCard.stability <= 0) {
-          newCard.stability = this.initStability(rating);
-        }
-      }
-
-      // Clamp difficulty to valid range
-      newCard.difficulty = Math.max(1, Math.min(10, newCard.difficulty));
-
-      // Ensure stability remains positive
-      if (!isFinite(newCard.stability) || newCard.stability <= 0) {
-        newCard.stability = 0.01;
-      }
-
-      newCard.lastReview = now;
-      return newCard;
-    }
-  }
-
-  private calculateScheduleForRating(
-    card: FSRSCard,
-    rating: number,
-    now: Date,
-  ): SchedulingCard {
-    const updatedCard = this.calculateUpdatedFsrsCard(card, rating, now);
-
-    // Validate updated card stability
-    if (!isFinite(updatedCard.stability) || updatedCard.stability <= 0) {
-      updatedCard.stability = this.initStability(rating);
-    }
-
-    let intervalMinutes: number;
-
-    // For "Again" rating (1), always use minimum interval regardless of stability
-    if (rating === 1) {
-      intervalMinutes = this.getMinMinutes();
-    } else {
-      intervalMinutes = this.nextIntervalMinutes(updatedCard.stability);
-    }
-
-    return this.createSchedulingCard(updatedCard, intervalMinutes, now);
-  }
-
-  private createSchedulingCard(
-    card: FSRSCard,
-    intervalMinutes: number,
-    now: Date,
-  ): SchedulingCard {
-    // Validate inputs
-    if (!isFinite(intervalMinutes) || intervalMinutes <= 0) {
-      intervalMinutes = this.getMinMinutes();
-    }
-
-    const intervalMilliseconds = intervalMinutes * MILLISECONDS_PER_MINUTE;
-    const dueDate = new Date(now.getTime() + intervalMilliseconds);
-
-    // Ensure minimum interval for STANDARD profile
-    const minMinutes = this.getMinMinutes();
-    if (intervalMinutes < minMinutes) {
-      intervalMinutes = minMinutes;
-    }
-
-    return {
-      dueDate: dueDate.toISOString(),
-      interval: intervalMinutes,
-      repetitions: card.reps,
-      stability: card.stability,
-      difficulty: card.difficulty,
-      state: "review",
-    };
-  }
-
-  private initStability(rating: number): number {
-    const weights = this.getWeights();
-    const stability = weights[rating - 1];
-    const result = isFinite(stability) && stability > 0 ? stability : 0.01;
-    return result;
-  }
-
-  private initDifficulty(rating: number): number {
-    const weights = this.getWeights();
-    const w4 = weights[4];
-    const w5 = weights[5];
-    const ratingDiff = rating - 3;
-    const difficulty = w4 - w5 * ratingDiff;
-
-    const validDifficulty = isFinite(difficulty) ? difficulty : 5.0;
-    return Math.max(1, Math.min(10, validDifficulty));
-  }
-
-  /**
-   * Forgetting Stability formula for lapse handling (FSRS 4.5)
-   * S_new = w[11] * D^(-w[12]) * ((S + 1)^w[13] - 1) * e^(w[14] * (1 - R))
-   */
-  private forgettingStability(
-    difficulty: number,
-    stability: number,
-    retrievability: number,
-  ): number {
-    const weights = this.getWeights();
-    const w11 = weights[11];
-    const w12 = weights[12];
-    const w13 = weights[13];
-    const w14 = weights[14];
-
-    // Validate inputs
-    if (
-      !isFinite(difficulty) ||
-      !isFinite(stability) ||
-      !isFinite(retrievability) ||
-      stability <= 0
-    ) {
-      return this.initStability(1); // Fallback to w[0]
-    }
-
-    try {
-      // S_new = w[11] * D^(-w[12]) * ((S + 1)^w[13] - 1) * e^(w[14] * (1 - R))
-      const difficultyTerm = Math.pow(difficulty, -w12);
-      const stabilityTerm = Math.pow(stability + 1, w13) - 1;
-      const retrievabilityTerm = Math.exp(w14 * (1 - retrievability));
-
-      const result = w11 * difficultyTerm * stabilityTerm * retrievabilityTerm;
-
-      // Validate result
-      if (!isFinite(result) || result <= 0) {
-        return this.initStability(1); // Fallback to w[0]
-      }
-
-      return result;
-    } catch (error) {
-      // Math error (overflow, etc.)
-      return this.initStability(1); // Fallback to w[0]
-    }
-  }
-
-  /**
-   * Forgetting curve function with maximum precision
-   */
-  public forgettingCurve(elapsedDays: number, stability: number): number {
-    if (!isFinite(elapsedDays) || !isFinite(stability) || stability <= 0) {
-      return 0;
-    }
-
-    // Store intermediate calculations to avoid precision loss
-    const stabilityFactor = 9 * stability;
-    const elapsedToStabilityRatio = elapsedDays / stabilityFactor;
-    const baseTerm = 1 + elapsedToStabilityRatio;
-
-    if (!isFinite(baseTerm) || baseTerm <= 0) {
-      return 0;
-    }
-
-    // Apply power with validation
-    const powerTerm = Math.pow(baseTerm, -1);
-
-    return isFinite(powerTerm) ? Math.max(0, Math.min(1, powerTerm)) : 0;
-  }
-
-  /**
-   * Get retrievability for a card at a specific review time
-   */
-  public getRetrievability(
-    card: Flashcard,
-    reviewedAt: Date = new Date(),
-  ): number {
-    if (!card.lastReviewed || card.stability <= 0) {
-      return 0.9; // Default for new cards or invalid stability
-    }
-
-    const reviewedAtTime = reviewedAt.getTime();
-    const lastReviewedTime = new Date(card.lastReviewed).getTime();
-    const elapsedMilliseconds = reviewedAtTime - lastReviewedTime;
-
-    // Convert to days with maximum precision
-    const elapsedDays = Math.max(0, elapsedMilliseconds / MILLISECONDS_PER_DAY);
-
-    return this.forgettingCurve(elapsedDays, card.stability);
-  }
-
-  /**
-   * Calculate next difficulty with maximum precision
-   */
-  private nextDifficulty(difficulty: number, rating: number): number {
-    if (!isFinite(difficulty)) {
-      return 5.0;
-    }
-
-    const weights = this.getWeights();
-    const w6 = weights[6];
-    const ratingDiff = rating - 3;
-    const difficultyChange = -w6 * ratingDiff;
-    const nextD = difficulty + difficultyChange;
-
-    // Apply mean reversion
-    const w4 = weights[4];
-    const revertedD = this.meanReversion(w4, nextD);
-
-    // Apply clamping only after all calculations
-    if (revertedD < 1) return 1;
-    if (revertedD > 10) return 10;
-    return revertedD;
-  }
-
-  /**
-   * Mean reversion calculation with maximum precision
-   */
-  private meanReversion(init: number, current: number): number {
-    if (!isFinite(init) || !isFinite(current)) {
-      return init;
-    }
-
-    const weights = this.getWeights();
-    const w7 = weights[7];
-    const initWeight = w7 * init;
-    const currentWeight = (1 - w7) * current;
-
-    return initWeight + currentWeight;
-  }
-
-  /**
-   * Calculate next stability with maximum precision
-   */
-  private nextStability(
-    difficulty: number,
-    stability: number,
-    retrievability: number,
-    rating: number,
-  ): number {
-    // Validate inputs
-    if (
-      !isFinite(difficulty) ||
-      !isFinite(stability) ||
-      !isFinite(retrievability)
-    ) {
-      return Math.max(stability, 0.01);
-    }
-
-    // Extract weights with validation
-    const weights = this.getWeights();
-    const w8 = isFinite(weights[8]) ? weights[8] : 0;
-    const w9 = isFinite(weights[9]) ? weights[9] : 0.1;
-    const w10 = isFinite(weights[10]) ? weights[10] : 0;
-    const w15 = isFinite(weights[15]) ? weights[15] : 1;
-    const w16 = isFinite(weights[16]) ? weights[16] : 1;
-
-    // Calculate penalty/bonus factors
-    const hardPenalty = rating === 2 ? w15 : 1;
-    const easyBonus = rating === 4 ? w16 : 1;
-
-    // Store intermediate calculations to avoid precision loss
-    const expW8 = Math.exp(w8);
-    const difficultyTerm = 11 - difficulty;
-    const stabilityPowerTerm = stability > 0 ? Math.pow(stability, -w9) : 1;
-    const retrievabilityTerm = 1 - retrievability;
-    const retrievabilityProduct = retrievabilityTerm * w10;
-    const expRetrievabilityTerm = Math.exp(retrievabilityProduct) - 1;
-
-    // Validate each intermediate result
-    if (
-      !isFinite(expW8) ||
-      !isFinite(difficultyTerm) ||
-      !isFinite(stabilityPowerTerm) ||
-      !isFinite(expRetrievabilityTerm)
-    ) {
-      return Math.max(stability, 0.01);
-    }
-
-    // Calculate growth factor with full precision
-    const growthFactor =
-      expW8 * difficultyTerm * stabilityPowerTerm * expRetrievabilityTerm;
-    const totalGrowthFactor = growthFactor * hardPenalty * easyBonus;
-    const newStabilityFactor = 1 + totalGrowthFactor;
-    const result = stability * newStabilityFactor;
-
-    // Validate result and ensure it's positive
-    return isFinite(result) && result > 0 ? result : Math.max(stability, 0.1);
-  }
-
-  /**
-   * Calculate next interval in minutes with maximum precision
-   */
-  private nextIntervalMinutes(stability: number): number {
-    const minInterval = this.getMinMinutes();
-
-    // Validate stability
-    if (!isFinite(stability) || stability <= 0) {
-      this.debugLog(`Invalid stability: ${stability}, using minMinutes`);
-      return minInterval;
-    }
-
-    // Validate parameters
-    if (
-      !isFinite(this.params.requestRetention) ||
-      this.params.requestRetention <= 0 ||
-      this.params.requestRetention >= 1
-    ) {
-      this.debugLog(
-        `Invalid requestRetention: ${this.params.requestRetention}, using minMinutes`,
-      );
-      return minInterval;
-    }
-
-    // Calculate interval using I = S * k formula
-    const retentionLog = Math.log(this.params.requestRetention);
-    const baseLog = Math.log(0.9);
-    const k = retentionLog / baseLog;
-
-    // Convert stability from days to minutes and apply k factor
-    const intervalDays = stability * k;
-    const intervalMinutes = intervalDays * MINUTES_PER_DAY;
-
-    // Validate calculation
-    if (!isFinite(intervalMinutes) || intervalMinutes <= 0) {
-      this.debugLog(
-        `Invalid interval calculation: ${intervalMinutes}, using minMinutes`,
-      );
-      return minInterval;
-    }
-
-    // Apply maximum interval limit
-    const maxInterval = this.getMaxIntervalDays() * MINUTES_PER_DAY;
-
-    let result = Math.max(minInterval, intervalMinutes);
-    result = Math.min(result, maxInterval);
-
-    return result;
-  }
-
-  /**
-   * Calculate elapsed days with maximum precision
-   */
-  private getElapsedDays(lastReview: Date, now: Date): number {
-    const nowTime = now.getTime();
-    const lastReviewTime = lastReview.getTime();
-    const elapsedMilliseconds = nowTime - lastReviewTime;
-    const elapsedDays = elapsedMilliseconds / MILLISECONDS_PER_DAY;
-
-    return Math.max(0, elapsedDays);
-  }
-
-  private flashcardToFSRS(card: Flashcard): FSRSCard {
-    const lastReview = card.lastReviewed
-      ? new Date(card.lastReviewed)
-      : new Date();
-
-    // Validate numeric values with fallbacks
-    const difficulty = isFinite(card.difficulty) ? card.difficulty : 5.0;
-
-    return {
-      stability: card.stability || 0,
-      difficulty: difficulty || 0,
-      elapsedDays: 0, // Will be calculated in scheduling
-      reps: card.repetitions,
-      lapses: card.lapses || 0,
-      state: this.flashcardStateToFSRSState(card.state),
-      lastReview,
-    };
-  }
-
-  private flashcardStateToFSRSState(state: FlashcardState): FSRSState {
-    return state === "new" ? "New" : "Review";
-  }
-
-  private fsrsStateToFlashcardState(state: FSRSState): FlashcardState {
-    return state === "New" ? "new" : "review";
-  }
-
-  private difficultyToRating(difficulty: RatingLabel): number {
-    switch (difficulty) {
-      case "again":
-        return 1;
-      case "hard":
-        return 2;
-      case "good":
-        return 3;
-      case "easy":
-        return 4;
-      default:
-        return 3;
-    }
-  }
-
-  /**
-<<<<<<< HEAD
-   * Simulate future due load for a collection of flashcards
-   * @param cards - Array of flashcards to simulate
-   * @param days - Number of days to simulate
-   * @param startDate - Starting date for simulation (defaults to now)
-   * @returns Array of daily due counts
-   */
-  public simulateFutureDueLoad(
-    cards: Flashcard[],
-    days: number,
-    startDate: Date = new Date(),
-  ): FutureDueData[] {
-    if (!cards || cards.length === 0 || days <= 0) {
-      return [];
-    }
-
-    const now = startDate;
-    const dailyLoad: number[] = new Array(days).fill(0);
-
-    // Filter to active cards only
-    const activeCards = cards.filter(
-      (card) => card.state === "new" || card.state === "review",
-    );
-
-    for (const card of activeCards) {
-      let currentCard = { ...card };
-
-      // If card has no due date, skip it
-      if (!currentCard.dueDate) {
-        continue;
-      }
-
-      // Start from the card's actual due date or today if overdue
-      let nextReviewDate = new Date(
-        Math.max(new Date(currentCard.dueDate).getTime(), now.getTime()),
-      );
-
-      // For mature cards with high stability, we need more reviews to cover long timeframes
-      const maxReviews = Math.max(15, Math.ceil(days / 30));
-
-      // Simulate reviews for this card over the timeframe
-      for (let reviewCount = 0; reviewCount < maxReviews; reviewCount++) {
-        const dayIndex = Math.floor(
-          (nextReviewDate.getTime() - now.getTime()) / (24 * 60 * 60 * 1000),
-        );
-
-        // If this review falls within our simulation window
-        if (dayIndex >= 0 && dayIndex < days) {
-          dailyLoad[dayIndex]++;
-        } else if (dayIndex >= days) {
-          // Beyond our simulation window, stop simulating this card
-          break;
-        }
-
-        // If the review is in the past (negative dayIndex), we still need to simulate
-        // it to get the next review date, but don't count it
-
-        try {
-          // Simulate different outcomes with weighted probabilities
-          const rating = this.simulateReviewRating(currentCard);
-
-          // Update the card using FSRS
-          const updatedCard = this.updateCard(currentCard, rating);
-          currentCard = updatedCard;
-          nextReviewDate = new Date(updatedCard.dueDate || now);
-
-          // Add some realistic scheduling variance (±6-12 hours for better distribution)
-          const variance = (Math.random() - 0.5) * 12 * 60 * 60 * 1000;
-          nextReviewDate = new Date(nextReviewDate.getTime() + variance);
-
-          // If next review is more than 2 years away, stop simulating this card
-          const maxFutureTime = now.getTime() + days * 24 * 60 * 60 * 1000;
-          if (nextReviewDate.getTime() > maxFutureTime * 2) {
-            break;
-          }
-        } catch (error) {
-          // If simulation fails, skip this card
-          break;
-        }
-      }
-    }
-
-    // Convert to forecast format
-    return dailyLoad.map((count, index) => ({
-      date: new Date(now.getTime() + index * 24 * 60 * 60 * 1000)
-        .toISOString()
-        .split("T")[0],
-      dueCount: Math.max(0, Math.round(count)),
-    }));
-  }
-
-  /**
-   * Simulate a review rating based on card maturity and realistic user behavior
-   * @param card - The flashcard being reviewed
-   * @returns Simulated rating
-   */
-  private simulateReviewRating(card: Flashcard): RatingLabel {
-    const random = Math.random();
-
-    // Weight ratings based on typical user behavior
-    // Base probabilities: Again=5%, Hard=10%, Good=70%, Easy=15%
-    let againThreshold = 0.05;
-    let hardThreshold = 0.15;
-    let goodThreshold = 0.85;
-
-    // Adjust based on card maturity
-    const maturityFactor = Math.min(card.repetitions / 5, 1);
-
-    // Mature cards are less likely to be "Again" and more likely to be "Easy"
-    if (maturityFactor > 0.5) {
-      againThreshold *= 0.3; // Significantly reduce again probability for mature cards
-      hardThreshold -= 0.03; // Reduce hard probability
-      goodThreshold -= 0.05; // Slightly reduce good to make room for easy
-      // Easy gets the remainder boost automatically
-    }
-
-    // New cards are more likely to be harder
-    if (card.state === "new") {
-      againThreshold *= 2.0; // Double again probability for new cards
-      hardThreshold += 0.08; // Increase hard probability
-      goodThreshold += 0.02; // Slightly increase good
-    }
-
-    if (random < againThreshold) return "again";
-    if (random < hardThreshold) return "hard";
-    if (random < goodThreshold) return "good";
-    return "easy";
-  }
-
-  /**
-   * Get display text for intervals - UI formatting only
-=======
-   * Get display-friendly interval text (static utility method)
->>>>>>> b2b4d3d7
-   */
-  static getIntervalDisplay(minutes: number): string {
-    if (minutes < 60) {
-      return `${Math.round(minutes)}m`;
-    }
-
-    const hours = minutes / 60;
-    if (hours < 24) {
-      return `${Math.round(hours)}h`;
-    }
-
-    const days = hours / 24;
-    if (days < 30) {
-      return `${Math.round(days)}d`;
-    }
-
-    const months = days / 30;
-    if (months < 12) {
-      return `${Math.round(months)}mo`;
-    }
-
-    const years = months / 12;
-    return `${Math.round(years)}y`;
-  }
+        return this.forgettingCurve(elapsedDays, card.stability);
+    }
+
+    /**
+     * Calculate next difficulty with maximum precision
+     */
+    private nextDifficulty(difficulty: number, rating: number): number {
+        if (!isFinite(difficulty)) {
+            return 5.0;
+        }
+
+        const weights = this.getWeights();
+        const w6 = weights[6];
+        const ratingDiff = rating - 3;
+        const difficultyChange = -w6 * ratingDiff;
+        const nextD = difficulty + difficultyChange;
+
+        // Apply mean reversion
+        const w4 = weights[4];
+        const revertedD = this.meanReversion(w4, nextD);
+
+        // Apply clamping only after all calculations
+        if (revertedD < 1) return 1;
+        if (revertedD > 10) return 10;
+        return revertedD;
+    }
+
+    /**
+     * Mean reversion calculation with maximum precision
+     */
+    private meanReversion(init: number, current: number): number {
+        if (!isFinite(init) || !isFinite(current)) {
+            return init;
+        }
+
+        const weights = this.getWeights();
+        const w7 = weights[7];
+        const initWeight = w7 * init;
+        const currentWeight = (1 - w7) * current;
+
+        return initWeight + currentWeight;
+    }
+
+    /**
+     * Calculate next stability with maximum precision
+     */
+    private nextStability(
+        difficulty: number,
+        stability: number,
+        retrievability: number,
+        rating: number
+    ): number {
+        // Validate inputs
+        if (
+            !isFinite(difficulty) ||
+            !isFinite(stability) ||
+            !isFinite(retrievability)
+        ) {
+            return Math.max(stability, 0.01);
+        }
+
+        // Extract weights with validation
+        const weights = this.getWeights();
+        const w8 = isFinite(weights[8]) ? weights[8] : 0;
+        const w9 = isFinite(weights[9]) ? weights[9] : 0.1;
+        const w10 = isFinite(weights[10]) ? weights[10] : 0;
+        const w15 = isFinite(weights[15]) ? weights[15] : 1;
+        const w16 = isFinite(weights[16]) ? weights[16] : 1;
+
+        // Calculate penalty/bonus factors
+        const hardPenalty = rating === 2 ? w15 : 1;
+        const easyBonus = rating === 4 ? w16 : 1;
+
+        // Store intermediate calculations to avoid precision loss
+        const expW8 = Math.exp(w8);
+        const difficultyTerm = 11 - difficulty;
+        const stabilityPowerTerm = stability > 0 ? Math.pow(stability, -w9) : 1;
+        const retrievabilityTerm = 1 - retrievability;
+        const retrievabilityProduct = retrievabilityTerm * w10;
+        const expRetrievabilityTerm = Math.exp(retrievabilityProduct) - 1;
+
+        // Validate each intermediate result
+        if (
+            !isFinite(expW8) ||
+            !isFinite(difficultyTerm) ||
+            !isFinite(stabilityPowerTerm) ||
+            !isFinite(expRetrievabilityTerm)
+        ) {
+            return Math.max(stability, 0.01);
+        }
+
+        // Calculate growth factor with full precision
+        const growthFactor =
+            expW8 * difficultyTerm * stabilityPowerTerm * expRetrievabilityTerm;
+        const totalGrowthFactor = growthFactor * hardPenalty * easyBonus;
+        const newStabilityFactor = 1 + totalGrowthFactor;
+        const result = stability * newStabilityFactor;
+
+        // Validate result and ensure it's positive
+        return isFinite(result) && result > 0
+            ? result
+            : Math.max(stability, 0.1);
+    }
+
+    /**
+     * Calculate next interval in minutes with maximum precision
+     */
+    private nextIntervalMinutes(stability: number): number {
+        const minInterval = this.getMinMinutes();
+
+        // Validate stability
+        if (!isFinite(stability) || stability <= 0) {
+            this.debugLog(`Invalid stability: ${stability}, using minMinutes`);
+            return minInterval;
+        }
+
+        // Validate parameters
+        if (
+            !isFinite(this.params.requestRetention) ||
+            this.params.requestRetention <= 0 ||
+            this.params.requestRetention >= 1
+        ) {
+            this.debugLog(
+                `Invalid requestRetention: ${this.params.requestRetention}, using minMinutes`
+            );
+            return minInterval;
+        }
+
+        // Calculate interval using I = S * k formula
+        const retentionLog = Math.log(this.params.requestRetention);
+        const baseLog = Math.log(0.9);
+        const k = retentionLog / baseLog;
+
+        // Convert stability from days to minutes and apply k factor
+        const intervalDays = stability * k;
+        const intervalMinutes = intervalDays * MINUTES_PER_DAY;
+
+        // Validate calculation
+        if (!isFinite(intervalMinutes) || intervalMinutes <= 0) {
+            this.debugLog(
+                `Invalid interval calculation: ${intervalMinutes}, using minMinutes`
+            );
+            return minInterval;
+        }
+
+        // Apply maximum interval limit
+        const maxInterval = this.getMaxIntervalDays() * MINUTES_PER_DAY;
+
+        let result = Math.max(minInterval, intervalMinutes);
+        result = Math.min(result, maxInterval);
+
+        return result;
+    }
+
+    /**
+     * Calculate elapsed days with maximum precision
+     */
+    private getElapsedDays(lastReview: Date, now: Date): number {
+        const nowTime = now.getTime();
+        const lastReviewTime = lastReview.getTime();
+        const elapsedMilliseconds = nowTime - lastReviewTime;
+        const elapsedDays = elapsedMilliseconds / MILLISECONDS_PER_DAY;
+
+        return Math.max(0, elapsedDays);
+    }
+
+    private flashcardToFSRS(card: Flashcard): FSRSCard {
+        const lastReview = card.lastReviewed
+            ? new Date(card.lastReviewed)
+            : new Date();
+
+        // Validate numeric values with fallbacks
+        const difficulty = isFinite(card.difficulty) ? card.difficulty : 5.0;
+
+        return {
+            stability: card.stability || 0,
+            difficulty: difficulty || 0,
+            elapsedDays: 0, // Will be calculated in scheduling
+            reps: card.repetitions,
+            lapses: card.lapses || 0,
+            state: this.flashcardStateToFSRSState(card.state),
+            lastReview,
+        };
+    }
+
+    private flashcardStateToFSRSState(state: FlashcardState): FSRSState {
+        return state === "new" ? "New" : "Review";
+    }
+
+    private fsrsStateToFlashcardState(state: FSRSState): FlashcardState {
+        return state === "New" ? "new" : "review";
+    }
+
+    private difficultyToRating(difficulty: RatingLabel): number {
+        switch (difficulty) {
+            case "again":
+                return 1;
+            case "hard":
+                return 2;
+            case "good":
+                return 3;
+            case "easy":
+                return 4;
+            default:
+                return 3;
+        }
+    }
+
+    /**
+     * Get display-friendly interval text (static utility method)
+     */
+    static getIntervalDisplay(minutes: number): string {
+        if (minutes < 60) {
+            return `${Math.round(minutes)}m`;
+        }
+
+        const hours = minutes / 60;
+        if (hours < 24) {
+            return `${Math.round(hours)}h`;
+        }
+
+        const days = hours / 24;
+        if (days < 30) {
+            return `${Math.round(days)}d`;
+        }
+
+        const months = days / 30;
+        if (months < 12) {
+            return `${Math.round(months)}mo`;
+        }
+
+        const years = months / 12;
+        return `${Math.round(years)}y`;
+    }
 }